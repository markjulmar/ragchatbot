from unittest.mock import MagicMock, Mock, patch

import pytest
from ai_generator import AIGenerator
from rag_system import RAGSystem, ToolRound
from search_tools import CourseOutlineTool, CourseSearchTool, ToolManager
from vector_store import VectorStore


class TestSequentialToolCalling:
    """Test suite for sequential tool calling functionality"""

    @pytest.fixture
    def mock_config(self):
        """Mock configuration object"""
        config = Mock()
        config.CHUNK_SIZE = 800
        config.CHUNK_OVERLAP = 100
        config.CHROMA_PATH = "test_path"
        config.EMBEDDING_MODEL = "test_model"
        config.MAX_RESULTS = 5
        config.ANTHROPIC_API_KEY = "test_key"
        config.ANTHROPIC_MODEL = "claude-3-sonnet-20240229"
        config.MAX_HISTORY = 2
        return config

    @pytest.fixture
    def mock_anthropic_client(self):
        """Mock Anthropic client"""
        with patch("ai_generator.anthropic.Anthropic") as mock_client:
            yield mock_client.return_value

    @pytest.fixture
    def ai_generator(self, mock_anthropic_client):
        """Create AIGenerator instance with mocked client"""
        return AIGenerator("test_key", "claude-3-sonnet-20240229")

    @pytest.fixture
    def rag_system(self, mock_config):
        """Create RAGSystem instance with mocked dependencies"""
        with (
            patch("rag_system.DocumentProcessor"),
            patch("rag_system.VectorStore"),
            patch("rag_system.SessionManager"),
        ):
            return RAGSystem(mock_config)

    def test_single_round_sufficient_no_additional_tools(
        self, ai_generator, mock_anthropic_client
    ):
        """Test case where single round is sufficient - no additional tools needed"""
        # Mock response without tool use
        mock_response = Mock()
        mock_response.stop_reason = "end_turn"
        mock_response.content = [Mock(text="This is a direct answer without tools")]
        mock_anthropic_client.messages.create.return_value = mock_response

        # Test
        result = ai_generator.generate_response_with_tools(
            messages=[{"role": "user", "content": "What is Python?"}],
            tools=[],
            tool_manager=Mock(),
        )

        # Verify
        assert result == "This is a direct answer without tools"
        assert ai_generator.last_used_tools == []
        assert mock_anthropic_client.messages.create.call_count == 1

    def test_two_rounds_needed_sequential_tool_usage(
        self, ai_generator, mock_anthropic_client
    ):
        """Test case where two rounds are needed for sequential tool usage"""
        # Mock first round - tool usage
        mock_tool_response = Mock()
        mock_tool_response.stop_reason = "tool_use"
        mock_tool_block = Mock()
        mock_tool_block.type = "tool_use"
        mock_tool_block.name = "get_course_outline"
        mock_tool_block.input = {"course_title": "MCP"}
        mock_tool_block.id = "tool_1"
        mock_tool_response.content = [mock_tool_block]

        mock_anthropic_client.messages.create.return_value = mock_tool_response

        # Mock tool manager
        mock_tool_manager = Mock()
        mock_tool_manager.execute_tool.return_value = "Course outline results"

        # Test
        result = ai_generator.generate_response_with_tools(
            messages=[{"role": "user", "content": "Get outline for MCP course"}],
            tools=[{"name": "get_course_outline"}],
            tool_manager=mock_tool_manager,
        )

        # Verify
        assert result == "Tool execution completed - continuing to next round"
        assert len(ai_generator.last_used_tools) == 1
        assert ai_generator.last_used_tools[0]["name"] == "get_course_outline"
        assert ai_generator.last_used_tools[0]["input"] == {"course_title": "MCP"}
        assert ai_generator.last_tool_response == [mock_tool_block]
        assert len(ai_generator.last_tool_results) == 1
        mock_tool_manager.execute_tool.assert_called_once_with(
            "get_course_outline", course_title="MCP"
        )

    def test_loop_prevention_same_tool_same_params(self, rag_system):
        """Test loop prevention when same tool is called with same parameters"""
        # Mock tool calls that would create a loop
        current_calls = [{"name": "search_course_content", "input": {"query": "test"}}]
        previous_calls = [{"name": "search_course_content", "input": {"query": "test"}}]

        # Test
        is_loop = rag_system._detect_tool_loop(current_calls, previous_calls)

        # Verify
        assert is_loop == True

    def test_no_loop_different_tool_params(self, rag_system):
        """Test no loop when tools have different parameters"""
        # Mock tool calls with different parameters
        current_calls = [{"name": "search_course_content", "input": {"query": "test1"}}]
        previous_calls = [
            {"name": "search_course_content", "input": {"query": "test2"}}
        ]

        # Test
        is_loop = rag_system._detect_tool_loop(current_calls, previous_calls)

        # Verify
        assert is_loop == False

    def test_final_response_synthesis_without_tools(
        self, ai_generator, mock_anthropic_client
    ):
        """Test final response generation without tools for synthesis"""
        # Mock final response
        mock_response = Mock()
        mock_response.content = [Mock(text="Final synthesized answer")]
        mock_anthropic_client.messages.create.return_value = mock_response

        # Test
        messages = [
            {"role": "user", "content": "Query"},
            {"role": "assistant", "content": "Tool response"},
            {"role": "user", "content": "Tool results"},
        ]
        result = ai_generator.generate_final_response(messages=messages)

        # Verify
        assert result == "Final synthesized answer"
        # Verify no tools were passed in the final call
        call_args = mock_anthropic_client.messages.create.call_args
        assert "tools" not in call_args[1]

    @patch("rag_system.DocumentProcessor")
    @patch("rag_system.VectorStore")
    @patch("rag_system.SessionManager")
    def test_rag_system_sequential_execution_flow(
        self, mock_session, mock_vector, mock_doc, mock_config
    ):
        """Test complete RAGSystem sequential execution flow"""
        # Setup
        rag_system = RAGSystem(mock_config)

        # Mock AI generator responses
        rag_system.ai_generator.generate_response_with_tools = Mock()
        rag_system.ai_generator.generate_final_response = Mock()
        rag_system.ai_generator.last_used_tools = [{"name": "test_tool", "input": {}}]
        rag_system.ai_generator.last_tool_response = ["tool response"]
        rag_system.ai_generator.last_tool_results = ["tool results"]

        # Mock tool manager
        rag_system.tool_manager.get_last_sources = Mock(return_value=["source1"])
        rag_system.tool_manager.reset_sources = Mock()

        # First call returns tool usage, second call no tools
        rag_system.ai_generator.generate_response_with_tools.side_effect = [
            "Round 1 response",
            "Round 2 response",
        ]

        # Second call indicates no tools used
        def side_effect_last_tools(*args, **kwargs):
            if rag_system.ai_generator.generate_response_with_tools.call_count >= 2:
                return []
            return [{"name": "test_tool", "input": {}}]
<<<<<<< HEAD
        
        # Mock the last_used_tools dynamically
        def mock_last_used_tools():
            call_count = rag_system.ai_generator.generate_response_with_tools.call_count
            if call_count >= 2:
                return []
            return [{"name": "test_tool", "input": {}}]
        
        rag_system.ai_generator.last_used_tools = mock_last_used_tools()
=======

        type(rag_system.ai_generator).last_used_tools = property(
            lambda x: side_effect_last_tools()
        )
>>>>>>> cc459b93
        rag_system.ai_generator.generate_final_response.return_value = "Final response"

        # Test
        response, sources = rag_system._execute_sequential_rounds("test query", None)
<<<<<<< HEAD
        
        # Verify - Final response is generated after max rounds
        assert response == "Final response"
=======

        # Verify
        assert response == "Round 2 response"  # Natural termination after round 2
>>>>>>> cc459b93
        assert sources == ["source1", "source1"]  # Sources from both rounds

    def test_tool_execution_error_handling(self, ai_generator, mock_anthropic_client):
        """Test error handling during tool execution"""
        # Mock response with tool use
        mock_tool_response = Mock()
        mock_tool_response.stop_reason = "tool_use"
        mock_tool_block = Mock()
        mock_tool_block.type = "tool_use"
        mock_tool_block.name = "failing_tool"
        mock_tool_block.input = {"param": "value"}
        mock_tool_block.id = "tool_1"
        mock_tool_response.content = [mock_tool_block]

        mock_anthropic_client.messages.create.return_value = mock_tool_response

        # Mock tool manager that raises exception
        mock_tool_manager = Mock()
        mock_tool_manager.execute_tool.side_effect = Exception("Tool execution failed")
<<<<<<< HEAD
        
        # Test - should raise exception since current implementation doesn't handle errors
        with pytest.raises(Exception, match="Tool execution failed"):
=======

        # Test - should not crash
        try:
>>>>>>> cc459b93
            result = ai_generator.generate_response_with_tools(
                messages=[{"role": "user", "content": "Test"}],
                tools=[{"name": "failing_tool"}],
                tool_manager=mock_tool_manager,
            )
<<<<<<< HEAD
    
=======
            # If we get here, error was handled gracefully
            assert True
        except Exception:
            pytest.fail("Tool execution error was not handled gracefully")

>>>>>>> cc459b93
    def test_max_rounds_enforcement(self, rag_system):
        """Test that maximum rounds (2) is enforced"""
        # Setup mocks to simulate continuous tool usage
        rag_system.ai_generator.generate_response_with_tools = Mock(
            return_value="Round response"
        )
        rag_system.ai_generator.generate_final_response = Mock(
            return_value="Final response"
        )
        rag_system.ai_generator.last_used_tools = [
            {"name": "persistent_tool", "input": {}}
        ]
        rag_system.ai_generator.last_tool_response = ["response"]
        rag_system.ai_generator.last_tool_results = ["results"]
        rag_system.tool_manager.get_last_sources = Mock(return_value=[])
        rag_system.tool_manager.reset_sources = Mock()

        # Test
        response, sources = rag_system._execute_sequential_rounds("test query", None)

        # Verify - should call generate_response_with_tools exactly 2 times (max rounds)
        assert rag_system.ai_generator.generate_response_with_tools.call_count == 2
        # Should call final response generation once
        assert rag_system.ai_generator.generate_final_response.call_count == 1
        assert response == "Final response"

    def test_conversation_history_preservation(
        self, ai_generator, mock_anthropic_client
    ):
        """Test that conversation history is properly preserved between rounds"""
        # Mock response
        mock_response = Mock()
        mock_response.stop_reason = "end_turn"
        mock_response.content = [Mock(text="Response with history")]
        mock_anthropic_client.messages.create.return_value = mock_response

        history = "Previous conversation context"

        # Test
        result = ai_generator.generate_response_with_tools(
            messages=[{"role": "user", "content": "Test query"}],
            conversation_history=history,
        )

        # Verify
        call_args = mock_anthropic_client.messages.create.call_args
        system_content = call_args[1]["system"]
        assert history in system_content
        assert ai_generator.SYSTEM_PROMPT in system_content

    def test_source_accumulation_across_rounds(self, rag_system):
        """Test that sources are properly accumulated across multiple rounds"""
        # Setup mocks
        rag_system.ai_generator.generate_response_with_tools = Mock()
        rag_system.ai_generator.generate_final_response = Mock(return_value="Final")
        rag_system.ai_generator.last_tool_response = ["response"]
        rag_system.ai_generator.last_tool_results = ["results"]

        # Mock different sources for each round
        source_sequence = [["source1", "source2"], ["source3"], []]
        rag_system.tool_manager.get_last_sources = Mock(side_effect=source_sequence)
        rag_system.tool_manager.reset_sources = Mock()
<<<<<<< HEAD
        
        # Simulate tool usage - first round gets first two sources, second round gets one more
        calls_made = []
=======

        # Simulate tool usage in first round, none in second
>>>>>>> cc459b93
        def mock_tools_side_effect(*args, **kwargs):
            calls_made.append(True)
            if len(calls_made) == 1:
                # First round - tools used
                rag_system.ai_generator.last_used_tools = [{"name": "tool1"}]
                return "Round 1"
            else:
                # Second round - no tools used, terminate naturally
                rag_system.ai_generator.last_used_tools = []
                return "Round 2"

        rag_system.ai_generator.generate_response_with_tools.side_effect = (
            mock_tools_side_effect
        )

        # Test
        response, sources = rag_system._execute_sequential_rounds("test query", None)
<<<<<<< HEAD
        
        # Verify source accumulation - should get sources from both rounds that were called
=======

        # Verify source accumulation
>>>>>>> cc459b93
        expected_sources = ["source1", "source2", "source3"]
        assert sources == expected_sources


if __name__ == "__main__":
    pytest.main([__file__])
<|MERGE_RESOLUTION|>--- conflicted
+++ resolved
@@ -1,359 +1,317 @@
-from unittest.mock import MagicMock, Mock, patch
-
-import pytest
-from ai_generator import AIGenerator
-from rag_system import RAGSystem, ToolRound
-from search_tools import CourseOutlineTool, CourseSearchTool, ToolManager
-from vector_store import VectorStore
-
-
-class TestSequentialToolCalling:
-    """Test suite for sequential tool calling functionality"""
-
-    @pytest.fixture
-    def mock_config(self):
-        """Mock configuration object"""
-        config = Mock()
-        config.CHUNK_SIZE = 800
-        config.CHUNK_OVERLAP = 100
-        config.CHROMA_PATH = "test_path"
-        config.EMBEDDING_MODEL = "test_model"
-        config.MAX_RESULTS = 5
-        config.ANTHROPIC_API_KEY = "test_key"
-        config.ANTHROPIC_MODEL = "claude-3-sonnet-20240229"
-        config.MAX_HISTORY = 2
-        return config
-
-    @pytest.fixture
-    def mock_anthropic_client(self):
-        """Mock Anthropic client"""
-        with patch("ai_generator.anthropic.Anthropic") as mock_client:
-            yield mock_client.return_value
-
-    @pytest.fixture
-    def ai_generator(self, mock_anthropic_client):
-        """Create AIGenerator instance with mocked client"""
-        return AIGenerator("test_key", "claude-3-sonnet-20240229")
-
-    @pytest.fixture
-    def rag_system(self, mock_config):
-        """Create RAGSystem instance with mocked dependencies"""
-        with (
-            patch("rag_system.DocumentProcessor"),
-            patch("rag_system.VectorStore"),
-            patch("rag_system.SessionManager"),
-        ):
-            return RAGSystem(mock_config)
-
-    def test_single_round_sufficient_no_additional_tools(
-        self, ai_generator, mock_anthropic_client
-    ):
-        """Test case where single round is sufficient - no additional tools needed"""
-        # Mock response without tool use
-        mock_response = Mock()
-        mock_response.stop_reason = "end_turn"
-        mock_response.content = [Mock(text="This is a direct answer without tools")]
-        mock_anthropic_client.messages.create.return_value = mock_response
-
-        # Test
-        result = ai_generator.generate_response_with_tools(
-            messages=[{"role": "user", "content": "What is Python?"}],
-            tools=[],
-            tool_manager=Mock(),
-        )
-
-        # Verify
-        assert result == "This is a direct answer without tools"
-        assert ai_generator.last_used_tools == []
-        assert mock_anthropic_client.messages.create.call_count == 1
-
-    def test_two_rounds_needed_sequential_tool_usage(
-        self, ai_generator, mock_anthropic_client
-    ):
-        """Test case where two rounds are needed for sequential tool usage"""
-        # Mock first round - tool usage
-        mock_tool_response = Mock()
-        mock_tool_response.stop_reason = "tool_use"
-        mock_tool_block = Mock()
-        mock_tool_block.type = "tool_use"
-        mock_tool_block.name = "get_course_outline"
-        mock_tool_block.input = {"course_title": "MCP"}
-        mock_tool_block.id = "tool_1"
-        mock_tool_response.content = [mock_tool_block]
-
-        mock_anthropic_client.messages.create.return_value = mock_tool_response
-
-        # Mock tool manager
-        mock_tool_manager = Mock()
-        mock_tool_manager.execute_tool.return_value = "Course outline results"
-
-        # Test
-        result = ai_generator.generate_response_with_tools(
-            messages=[{"role": "user", "content": "Get outline for MCP course"}],
-            tools=[{"name": "get_course_outline"}],
-            tool_manager=mock_tool_manager,
-        )
-
-        # Verify
-        assert result == "Tool execution completed - continuing to next round"
-        assert len(ai_generator.last_used_tools) == 1
-        assert ai_generator.last_used_tools[0]["name"] == "get_course_outline"
-        assert ai_generator.last_used_tools[0]["input"] == {"course_title": "MCP"}
-        assert ai_generator.last_tool_response == [mock_tool_block]
-        assert len(ai_generator.last_tool_results) == 1
-        mock_tool_manager.execute_tool.assert_called_once_with(
-            "get_course_outline", course_title="MCP"
-        )
-
-    def test_loop_prevention_same_tool_same_params(self, rag_system):
-        """Test loop prevention when same tool is called with same parameters"""
-        # Mock tool calls that would create a loop
-        current_calls = [{"name": "search_course_content", "input": {"query": "test"}}]
-        previous_calls = [{"name": "search_course_content", "input": {"query": "test"}}]
-
-        # Test
-        is_loop = rag_system._detect_tool_loop(current_calls, previous_calls)
-
-        # Verify
-        assert is_loop == True
-
-    def test_no_loop_different_tool_params(self, rag_system):
-        """Test no loop when tools have different parameters"""
-        # Mock tool calls with different parameters
-        current_calls = [{"name": "search_course_content", "input": {"query": "test1"}}]
-        previous_calls = [
-            {"name": "search_course_content", "input": {"query": "test2"}}
-        ]
-
-        # Test
-        is_loop = rag_system._detect_tool_loop(current_calls, previous_calls)
-
-        # Verify
-        assert is_loop == False
-
-    def test_final_response_synthesis_without_tools(
-        self, ai_generator, mock_anthropic_client
-    ):
-        """Test final response generation without tools for synthesis"""
-        # Mock final response
-        mock_response = Mock()
-        mock_response.content = [Mock(text="Final synthesized answer")]
-        mock_anthropic_client.messages.create.return_value = mock_response
-
-        # Test
-        messages = [
-            {"role": "user", "content": "Query"},
-            {"role": "assistant", "content": "Tool response"},
-            {"role": "user", "content": "Tool results"},
-        ]
-        result = ai_generator.generate_final_response(messages=messages)
-
-        # Verify
-        assert result == "Final synthesized answer"
-        # Verify no tools were passed in the final call
-        call_args = mock_anthropic_client.messages.create.call_args
-        assert "tools" not in call_args[1]
-
-    @patch("rag_system.DocumentProcessor")
-    @patch("rag_system.VectorStore")
-    @patch("rag_system.SessionManager")
-    def test_rag_system_sequential_execution_flow(
-        self, mock_session, mock_vector, mock_doc, mock_config
-    ):
-        """Test complete RAGSystem sequential execution flow"""
-        # Setup
-        rag_system = RAGSystem(mock_config)
-
-        # Mock AI generator responses
-        rag_system.ai_generator.generate_response_with_tools = Mock()
-        rag_system.ai_generator.generate_final_response = Mock()
-        rag_system.ai_generator.last_used_tools = [{"name": "test_tool", "input": {}}]
-        rag_system.ai_generator.last_tool_response = ["tool response"]
-        rag_system.ai_generator.last_tool_results = ["tool results"]
-
-        # Mock tool manager
-        rag_system.tool_manager.get_last_sources = Mock(return_value=["source1"])
-        rag_system.tool_manager.reset_sources = Mock()
-
-        # First call returns tool usage, second call no tools
-        rag_system.ai_generator.generate_response_with_tools.side_effect = [
-            "Round 1 response",
-            "Round 2 response",
-        ]
-
-        # Second call indicates no tools used
-        def side_effect_last_tools(*args, **kwargs):
-            if rag_system.ai_generator.generate_response_with_tools.call_count >= 2:
-                return []
-            return [{"name": "test_tool", "input": {}}]
-<<<<<<< HEAD
-        
-        # Mock the last_used_tools dynamically
-        def mock_last_used_tools():
-            call_count = rag_system.ai_generator.generate_response_with_tools.call_count
-            if call_count >= 2:
-                return []
-            return [{"name": "test_tool", "input": {}}]
-        
-        rag_system.ai_generator.last_used_tools = mock_last_used_tools()
-=======
-
-        type(rag_system.ai_generator).last_used_tools = property(
-            lambda x: side_effect_last_tools()
-        )
->>>>>>> cc459b93
-        rag_system.ai_generator.generate_final_response.return_value = "Final response"
-
-        # Test
-        response, sources = rag_system._execute_sequential_rounds("test query", None)
-<<<<<<< HEAD
-        
-        # Verify - Final response is generated after max rounds
-        assert response == "Final response"
-=======
-
-        # Verify
-        assert response == "Round 2 response"  # Natural termination after round 2
->>>>>>> cc459b93
-        assert sources == ["source1", "source1"]  # Sources from both rounds
-
-    def test_tool_execution_error_handling(self, ai_generator, mock_anthropic_client):
-        """Test error handling during tool execution"""
-        # Mock response with tool use
-        mock_tool_response = Mock()
-        mock_tool_response.stop_reason = "tool_use"
-        mock_tool_block = Mock()
-        mock_tool_block.type = "tool_use"
-        mock_tool_block.name = "failing_tool"
-        mock_tool_block.input = {"param": "value"}
-        mock_tool_block.id = "tool_1"
-        mock_tool_response.content = [mock_tool_block]
-
-        mock_anthropic_client.messages.create.return_value = mock_tool_response
-
-        # Mock tool manager that raises exception
-        mock_tool_manager = Mock()
-        mock_tool_manager.execute_tool.side_effect = Exception("Tool execution failed")
-<<<<<<< HEAD
-        
-        # Test - should raise exception since current implementation doesn't handle errors
-        with pytest.raises(Exception, match="Tool execution failed"):
-=======
-
-        # Test - should not crash
-        try:
->>>>>>> cc459b93
-            result = ai_generator.generate_response_with_tools(
-                messages=[{"role": "user", "content": "Test"}],
-                tools=[{"name": "failing_tool"}],
-                tool_manager=mock_tool_manager,
-            )
-<<<<<<< HEAD
-    
-=======
-            # If we get here, error was handled gracefully
-            assert True
-        except Exception:
-            pytest.fail("Tool execution error was not handled gracefully")
-
->>>>>>> cc459b93
-    def test_max_rounds_enforcement(self, rag_system):
-        """Test that maximum rounds (2) is enforced"""
-        # Setup mocks to simulate continuous tool usage
-        rag_system.ai_generator.generate_response_with_tools = Mock(
-            return_value="Round response"
-        )
-        rag_system.ai_generator.generate_final_response = Mock(
-            return_value="Final response"
-        )
-        rag_system.ai_generator.last_used_tools = [
-            {"name": "persistent_tool", "input": {}}
-        ]
-        rag_system.ai_generator.last_tool_response = ["response"]
-        rag_system.ai_generator.last_tool_results = ["results"]
-        rag_system.tool_manager.get_last_sources = Mock(return_value=[])
-        rag_system.tool_manager.reset_sources = Mock()
-
-        # Test
-        response, sources = rag_system._execute_sequential_rounds("test query", None)
-
-        # Verify - should call generate_response_with_tools exactly 2 times (max rounds)
-        assert rag_system.ai_generator.generate_response_with_tools.call_count == 2
-        # Should call final response generation once
-        assert rag_system.ai_generator.generate_final_response.call_count == 1
-        assert response == "Final response"
-
-    def test_conversation_history_preservation(
-        self, ai_generator, mock_anthropic_client
-    ):
-        """Test that conversation history is properly preserved between rounds"""
-        # Mock response
-        mock_response = Mock()
-        mock_response.stop_reason = "end_turn"
-        mock_response.content = [Mock(text="Response with history")]
-        mock_anthropic_client.messages.create.return_value = mock_response
-
-        history = "Previous conversation context"
-
-        # Test
-        result = ai_generator.generate_response_with_tools(
-            messages=[{"role": "user", "content": "Test query"}],
-            conversation_history=history,
-        )
-
-        # Verify
-        call_args = mock_anthropic_client.messages.create.call_args
-        system_content = call_args[1]["system"]
-        assert history in system_content
-        assert ai_generator.SYSTEM_PROMPT in system_content
-
-    def test_source_accumulation_across_rounds(self, rag_system):
-        """Test that sources are properly accumulated across multiple rounds"""
-        # Setup mocks
-        rag_system.ai_generator.generate_response_with_tools = Mock()
-        rag_system.ai_generator.generate_final_response = Mock(return_value="Final")
-        rag_system.ai_generator.last_tool_response = ["response"]
-        rag_system.ai_generator.last_tool_results = ["results"]
-
-        # Mock different sources for each round
-        source_sequence = [["source1", "source2"], ["source3"], []]
-        rag_system.tool_manager.get_last_sources = Mock(side_effect=source_sequence)
-        rag_system.tool_manager.reset_sources = Mock()
-<<<<<<< HEAD
-        
-        # Simulate tool usage - first round gets first two sources, second round gets one more
-        calls_made = []
-=======
-
-        # Simulate tool usage in first round, none in second
->>>>>>> cc459b93
-        def mock_tools_side_effect(*args, **kwargs):
-            calls_made.append(True)
-            if len(calls_made) == 1:
-                # First round - tools used
-                rag_system.ai_generator.last_used_tools = [{"name": "tool1"}]
-                return "Round 1"
-            else:
-                # Second round - no tools used, terminate naturally
-                rag_system.ai_generator.last_used_tools = []
-                return "Round 2"
-
-        rag_system.ai_generator.generate_response_with_tools.side_effect = (
-            mock_tools_side_effect
-        )
-
-        # Test
-        response, sources = rag_system._execute_sequential_rounds("test query", None)
-<<<<<<< HEAD
-        
-        # Verify source accumulation - should get sources from both rounds that were called
-=======
-
-        # Verify source accumulation
->>>>>>> cc459b93
-        expected_sources = ["source1", "source2", "source3"]
-        assert sources == expected_sources
-
-
-if __name__ == "__main__":
-    pytest.main([__file__])
+from unittest.mock import MagicMock, Mock, patch
+
+import pytest
+from ai_generator import AIGenerator
+from rag_system import RAGSystem, ToolRound
+from search_tools import CourseOutlineTool, CourseSearchTool, ToolManager
+from vector_store import VectorStore
+
+
+class TestSequentialToolCalling:
+    """Test suite for sequential tool calling functionality"""
+
+    @pytest.fixture
+    def mock_config(self):
+        """Mock configuration object"""
+        config = Mock()
+        config.CHUNK_SIZE = 800
+        config.CHUNK_OVERLAP = 100
+        config.CHROMA_PATH = "test_path"
+        config.EMBEDDING_MODEL = "test_model"
+        config.MAX_RESULTS = 5
+        config.ANTHROPIC_API_KEY = "test_key"
+        config.ANTHROPIC_MODEL = "claude-3-sonnet-20240229"
+        config.MAX_HISTORY = 2
+        return config
+
+    @pytest.fixture
+    def mock_anthropic_client(self):
+        """Mock Anthropic client"""
+        with patch("ai_generator.anthropic.Anthropic") as mock_client:
+            yield mock_client.return_value
+
+    @pytest.fixture
+    def ai_generator(self, mock_anthropic_client):
+        """Create AIGenerator instance with mocked client"""
+        return AIGenerator("test_key", "claude-3-sonnet-20240229")
+
+    @pytest.fixture
+    def rag_system(self, mock_config):
+        """Create RAGSystem instance with mocked dependencies"""
+        with (
+            patch("rag_system.DocumentProcessor"),
+            patch("rag_system.VectorStore"),
+            patch("rag_system.SessionManager"),
+        ):
+            return RAGSystem(mock_config)
+
+    def test_single_round_sufficient_no_additional_tools(
+        self, ai_generator, mock_anthropic_client
+    ):
+        """Test case where single round is sufficient - no additional tools needed"""
+        # Mock response without tool use
+        mock_response = Mock()
+        mock_response.stop_reason = "end_turn"
+        mock_response.content = [Mock(text="This is a direct answer without tools")]
+        mock_anthropic_client.messages.create.return_value = mock_response
+
+        # Test
+        result = ai_generator.generate_response_with_tools(
+            messages=[{"role": "user", "content": "What is Python?"}],
+            tools=[],
+            tool_manager=Mock(),
+        )
+
+        # Verify
+        assert result == "This is a direct answer without tools"
+        assert ai_generator.last_used_tools == []
+        assert mock_anthropic_client.messages.create.call_count == 1
+
+    def test_two_rounds_needed_sequential_tool_usage(
+        self, ai_generator, mock_anthropic_client
+    ):
+        """Test case where two rounds are needed for sequential tool usage"""
+        # Mock first round - tool usage
+        mock_tool_response = Mock()
+        mock_tool_response.stop_reason = "tool_use"
+        mock_tool_block = Mock()
+        mock_tool_block.type = "tool_use"
+        mock_tool_block.name = "get_course_outline"
+        mock_tool_block.input = {"course_title": "MCP"}
+        mock_tool_block.id = "tool_1"
+        mock_tool_response.content = [mock_tool_block]
+
+        mock_anthropic_client.messages.create.return_value = mock_tool_response
+
+        # Mock tool manager
+        mock_tool_manager = Mock()
+        mock_tool_manager.execute_tool.return_value = "Course outline results"
+
+        # Test
+        result = ai_generator.generate_response_with_tools(
+            messages=[{"role": "user", "content": "Get outline for MCP course"}],
+            tools=[{"name": "get_course_outline"}],
+            tool_manager=mock_tool_manager,
+        )
+
+        # Verify
+        assert result == "Tool execution completed - continuing to next round"
+        assert len(ai_generator.last_used_tools) == 1
+        assert ai_generator.last_used_tools[0]["name"] == "get_course_outline"
+        assert ai_generator.last_used_tools[0]["input"] == {"course_title": "MCP"}
+        assert ai_generator.last_tool_response == [mock_tool_block]
+        assert len(ai_generator.last_tool_results) == 1
+        mock_tool_manager.execute_tool.assert_called_once_with(
+            "get_course_outline", course_title="MCP"
+        )
+
+    def test_loop_prevention_same_tool_same_params(self, rag_system):
+        """Test loop prevention when same tool is called with same parameters"""
+        # Mock tool calls that would create a loop
+        current_calls = [{"name": "search_course_content", "input": {"query": "test"}}]
+        previous_calls = [{"name": "search_course_content", "input": {"query": "test"}}]
+
+        # Test
+        is_loop = rag_system._detect_tool_loop(current_calls, previous_calls)
+
+        # Verify
+        assert is_loop == True
+
+    def test_no_loop_different_tool_params(self, rag_system):
+        """Test no loop when tools have different parameters"""
+        # Mock tool calls with different parameters
+        current_calls = [{"name": "search_course_content", "input": {"query": "test1"}}]
+        previous_calls = [
+            {"name": "search_course_content", "input": {"query": "test2"}}
+        ]
+
+        # Test
+        is_loop = rag_system._detect_tool_loop(current_calls, previous_calls)
+
+        # Verify
+        assert is_loop == False
+
+    def test_final_response_synthesis_without_tools(
+        self, ai_generator, mock_anthropic_client
+    ):
+        """Test final response generation without tools for synthesis"""
+        # Mock final response
+        mock_response = Mock()
+        mock_response.content = [Mock(text="Final synthesized answer")]
+        mock_anthropic_client.messages.create.return_value = mock_response
+
+        # Test
+        messages = [
+            {"role": "user", "content": "Query"},
+            {"role": "assistant", "content": "Tool response"},
+            {"role": "user", "content": "Tool results"},
+        ]
+        result = ai_generator.generate_final_response(messages=messages)
+
+        # Verify
+        assert result == "Final synthesized answer"
+        # Verify no tools were passed in the final call
+        call_args = mock_anthropic_client.messages.create.call_args
+        assert "tools" not in call_args[1]
+
+    @patch("rag_system.DocumentProcessor")
+    @patch("rag_system.VectorStore")
+    @patch("rag_system.SessionManager")
+    def test_rag_system_sequential_execution_flow(
+        self, mock_session, mock_vector, mock_doc, mock_config
+    ):
+        """Test complete RAGSystem sequential execution flow"""
+        # Setup
+        rag_system = RAGSystem(mock_config)
+
+        # Mock AI generator responses
+        rag_system.ai_generator.generate_response_with_tools = Mock()
+        rag_system.ai_generator.generate_final_response = Mock()
+        rag_system.ai_generator.last_used_tools = [{"name": "test_tool", "input": {}}]
+        rag_system.ai_generator.last_tool_response = ["tool response"]
+        rag_system.ai_generator.last_tool_results = ["tool results"]
+
+        # Mock tool manager
+        rag_system.tool_manager.get_last_sources = Mock(return_value=["source1"])
+        rag_system.tool_manager.reset_sources = Mock()
+
+        # First call returns tool usage, second call no tools
+        rag_system.ai_generator.generate_response_with_tools.side_effect = [
+            "Round 1 response",
+            "Round 2 response",
+        ]
+
+        # Second call indicates no tools used
+        def side_effect_last_tools(*args, **kwargs):
+            if rag_system.ai_generator.generate_response_with_tools.call_count >= 2:
+                return []
+            return [{"name": "test_tool", "input": {}}]
+
+        # Mock the last_used_tools dynamically
+        type(rag_system.ai_generator).last_used_tools = property(
+            lambda x: side_effect_last_tools()
+        )
+        rag_system.ai_generator.generate_final_response.return_value = "Final response"
+
+        # Test
+        response, sources = rag_system._execute_sequential_rounds("test query", None)
+
+        # Verify
+        assert response == "Final response"  # Final response generated after max rounds
+        assert sources == ["source1", "source1"]  # Sources from both rounds
+
+    def test_tool_execution_error_handling(self, ai_generator, mock_anthropic_client):
+        """Test error handling during tool execution"""
+        # Mock response with tool use
+        mock_tool_response = Mock()
+        mock_tool_response.stop_reason = "tool_use"
+        mock_tool_block = Mock()
+        mock_tool_block.type = "tool_use"
+        mock_tool_block.name = "failing_tool"
+        mock_tool_block.input = {"param": "value"}
+        mock_tool_block.id = "tool_1"
+        mock_tool_response.content = [mock_tool_block]
+
+        mock_anthropic_client.messages.create.return_value = mock_tool_response
+
+        # Mock tool manager that raises exception
+        mock_tool_manager = Mock()
+        mock_tool_manager.execute_tool.side_effect = Exception("Tool execution failed")
+
+        # Test - should raise exception since current implementation doesn't handle errors
+        with pytest.raises(Exception, match="Tool execution failed"):
+            result = ai_generator.generate_response_with_tools(
+                messages=[{"role": "user", "content": "Test"}],
+                tools=[{"name": "failing_tool"}],
+                tool_manager=mock_tool_manager,
+            )
+    def test_max_rounds_enforcement(self, rag_system):
+        """Test that maximum rounds (2) is enforced"""
+        # Setup mocks to simulate continuous tool usage
+        rag_system.ai_generator.generate_response_with_tools = Mock(
+            return_value="Round response"
+        )
+        rag_system.ai_generator.generate_final_response = Mock(
+            return_value="Final response"
+        )
+        rag_system.ai_generator.last_used_tools = [
+            {"name": "persistent_tool", "input": {}}
+        ]
+        rag_system.ai_generator.last_tool_response = ["response"]
+        rag_system.ai_generator.last_tool_results = ["results"]
+        rag_system.tool_manager.get_last_sources = Mock(return_value=[])
+        rag_system.tool_manager.reset_sources = Mock()
+
+        # Test
+        response, sources = rag_system._execute_sequential_rounds("test query", None)
+
+        # Verify - should call generate_response_with_tools exactly 2 times (max rounds)
+        assert rag_system.ai_generator.generate_response_with_tools.call_count == 2
+        # Should call final response generation once
+        assert rag_system.ai_generator.generate_final_response.call_count == 1
+        assert response == "Final response"
+
+    def test_conversation_history_preservation(
+        self, ai_generator, mock_anthropic_client
+    ):
+        """Test that conversation history is properly preserved between rounds"""
+        # Mock response
+        mock_response = Mock()
+        mock_response.stop_reason = "end_turn"
+        mock_response.content = [Mock(text="Response with history")]
+        mock_anthropic_client.messages.create.return_value = mock_response
+
+        history = "Previous conversation context"
+
+        # Test
+        result = ai_generator.generate_response_with_tools(
+            messages=[{"role": "user", "content": "Test query"}],
+            conversation_history=history,
+        )
+
+        # Verify
+        call_args = mock_anthropic_client.messages.create.call_args
+        system_content = call_args[1]["system"]
+        assert history in system_content
+        assert ai_generator.SYSTEM_PROMPT in system_content
+
+    def test_source_accumulation_across_rounds(self, rag_system):
+        """Test that sources are properly accumulated across multiple rounds"""
+        # Setup mocks
+        rag_system.ai_generator.generate_response_with_tools = Mock()
+        rag_system.ai_generator.generate_final_response = Mock(return_value="Final")
+        rag_system.ai_generator.last_tool_response = ["response"]
+        rag_system.ai_generator.last_tool_results = ["results"]
+
+        # Mock different sources for each round
+        source_sequence = [["source1", "source2"], ["source3"], []]
+        rag_system.tool_manager.get_last_sources = Mock(side_effect=source_sequence)
+        rag_system.tool_manager.reset_sources = Mock()
+
+        # Simulate tool usage in first round, none in second
+        calls_made = []
+        def mock_tools_side_effect(*args, **kwargs):
+            calls_made.append(True)
+            if len(calls_made) == 1:
+                # First round - tools used
+                rag_system.ai_generator.last_used_tools = [{"name": "tool1"}]
+                return "Round 1"
+            else:
+                # Second round - no tools used, terminate naturally
+                rag_system.ai_generator.last_used_tools = []
+                return "Round 2"
+
+        rag_system.ai_generator.generate_response_with_tools.side_effect = (
+            mock_tools_side_effect
+        )
+
+        # Test
+        response, sources = rag_system._execute_sequential_rounds("test query", None)
+
+        # Verify source accumulation
+        expected_sources = ["source1", "source2", "source3"]
+        assert sources == expected_sources
+
+
+if __name__ == "__main__":
+    pytest.main([__file__])